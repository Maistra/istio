// Copyright 2018 Istio Authors
//
// Licensed under the Apache License, Version 2.0 (the "License");
// you may not use this file except in compliance with the License.
// You may obtain a copy of the License at
//
//     http://www.apache.org/licenses/LICENSE-2.0
//
// Unless required by applicable law or agreed to in writing, software
// distributed under the License is distributed on an "AS IS" BASIS,
// WITHOUT WARRANTIES OR CONDITIONS OF ANY KIND, either express or implied.
// See the License for the specific language governing permissions and
// limitations under the License.
package v2_test

import (
	"context"
	"crypto/tls"
	"crypto/x509"
	"encoding/binary"
	"errors"
	"io/ioutil"
<<<<<<< HEAD
	"log"
	"net"
	"sync"
=======
	"os"
>>>>>>> bfe10785
	"testing"
	"time"

	xdsapi "github.com/envoyproxy/go-control-plane/envoy/api/v2"
	envoy_api_v2_core1 "github.com/envoyproxy/go-control-plane/envoy/api/v2/core"
	ads "github.com/envoyproxy/go-control-plane/envoy/service/discovery/v2"
	"google.golang.org/grpc"
	"google.golang.org/grpc/credentials"

	pilotbootstrap "istio.io/istio/pilot/pkg/bootstrap"
	"istio.io/istio/pilot/pkg/model"
	"istio.io/istio/pilot/pkg/proxy/envoy/v2"
	"istio.io/istio/pkg/bootstrap"
	"istio.io/istio/tests/util"
)

func connectADS(t *testing.T, url string) ads.AggregatedDiscoveryService_StreamAggregatedResourcesClient {
	conn, err := grpc.Dial(url, grpc.WithInsecure())
	if err != nil {
		t.Fatal("Connection failed", err)
	}

	xds := ads.NewAggregatedDiscoveryServiceClient(conn)
	edsstr, err := xds.StreamAggregatedResources(context.Background())
	if err != nil {
		t.Fatal("Rpc failed", err)
	}
	return edsstr
}

func connectADSS(t *testing.T, url string) ads.AggregatedDiscoveryService_StreamAggregatedResourcesClient {
	certDir := util.IstioSrc + "/tests/testdata/certs/default/"

	clientCert, err := tls.LoadX509KeyPair(certDir+model.CertChainFilename,
		certDir+model.KeyFilename)
	if err != nil {
		t.Fatal("Can't load client certs ", err)
		return nil
	}

	serverCABytes, err := ioutil.ReadFile(certDir + model.RootCertFilename)
	if err != nil {
		t.Fatal("Can't load client certs ", err)
		return nil
	}
	serverCAs := x509.NewCertPool()
	if ok := serverCAs.AppendCertsFromPEM(serverCABytes); !ok {
		t.Fatal("Can't load client certs ", err)
		return nil
	}

	tlsCfg := &tls.Config{
		Certificates: []tls.Certificate{clientCert},
		RootCAs:      serverCAs,
		ServerName:   "istio-pilot.istio-system.svc",
	}

	creds := credentials.NewTLS(tlsCfg)

	opts := []grpc.DialOption{
		// Verify Pilot cert and service account
		grpc.WithTransportCredentials(creds),
	}
	conn, err := grpc.Dial(url, opts...)
	if err != nil {
		t.Fatal("Connection failed", err)
	}

	xds := ads.NewAggregatedDiscoveryServiceClient(conn)
	edsstr, err := xds.StreamAggregatedResources(context.Background())
	if err != nil {
		t.Fatal("Rpc failed", err)
	}
	return edsstr
}

func sendEDSReq(t *testing.T, clusters []string, ip string, edsstr ads.AggregatedDiscoveryService_StreamAggregatedResourcesClient) {
	err := edsstr.Send(&xdsapi.DiscoveryRequest{
		Node: &envoy_api_v2_core1.Node{
			Id: sidecarId(ip, "app3"),
		},
		TypeUrl:       v2.EndpointType,
		ResourceNames: clusters})
	if err != nil {
		t.Fatal("Send failed", err)
	}
}

// If pilot is reset, envoy will connect with a nonce/version info set on the previous
// connection to pilot. In HA case this may be a different pilot. This is a regression test for
// reconnect problems.
func sendEDSReqReconnect(t *testing.T, clusters []string,
	edsstr ads.AggregatedDiscoveryService_StreamAggregatedResourcesClient,
	res *xdsapi.DiscoveryResponse) {
	err := edsstr.Send(&xdsapi.DiscoveryRequest{
		Node: &envoy_api_v2_core1.Node{
			Id: sidecarId(app3Ip, "app3"),
		},
		TypeUrl:       v2.EndpointType,
		ResponseNonce: res.Nonce,
		VersionInfo:   res.VersionInfo,
		ResourceNames: clusters})
	if err != nil {
		t.Fatal("Send failed", err)
	}
}

func sendLDSReq(t *testing.T, node string, edsstr ads.AggregatedDiscoveryService_StreamAggregatedResourcesClient) {
	err := edsstr.Send(&xdsapi.DiscoveryRequest{
		Node: &envoy_api_v2_core1.Node{
			Id: node,
		},
		TypeUrl: v2.ListenerType})
	if err != nil {
		t.Fatal("Send failed", err)
	}
}

func sendCDSReq(t *testing.T, node string, edsstr ads.AggregatedDiscoveryService_StreamAggregatedResourcesClient) {
	err := edsstr.Send(&xdsapi.DiscoveryRequest{
		Node: &envoy_api_v2_core1.Node{
			Id: node,
		},
		TypeUrl: v2.ClusterType})
	if err != nil {
		t.Fatal("Send failed", err)
	}
}

// Regression for envoy restart and overlapping connections
func TestAdsReconnectWithNonce(t *testing.T) {
	_ = initLocalPilotTestEnv(t)
	edsstr := connectADS(t, util.MockPilotGrpcAddr)
	sendEDSReq(t, []string{"service3.default.svc.cluster.local|80"}, app3Ip, edsstr)
	res, _ := adsReceive(edsstr, 5*time.Second)

	// closes old process
	_ = edsstr.CloseSend()

	edsstr = connectADS(t, util.MockPilotGrpcAddr)
	defer edsstr.CloseSend()
	sendEDSReqReconnect(t, []string{"service3.default.svc.cluster.local|80"}, edsstr, res)
	sendEDSReq(t, []string{"service3.default.svc.cluster.local|80"}, app3Ip, edsstr)
	res, _ = adsReceive(edsstr, 5*time.Second)
	_ = edsstr.CloseSend()

	t.Log("Received ", res)
}

// Regression for envoy restart and overlapping connections
func TestAdsReconnect(t *testing.T) {
	initLocalPilotTestEnv(t)
	edsstr := connectADS(t, util.MockPilotGrpcAddr)
	sendCDSReq(t, sidecarId(app3Ip, "app3"), edsstr)
	_, _ = adsReceive(edsstr, 5*time.Second)

	// envoy restarts and reconnects
	edsstr2 := connectADS(t, util.MockPilotGrpcAddr)
	defer edsstr2.CloseSend()
	sendCDSReq(t, sidecarId(app3Ip, "app3"), edsstr2)
	_, _ = adsReceive(edsstr2, 5*time.Second)

	// closes old process
	_ = edsstr.CloseSend()

	time.Sleep(1 * time.Second)

	// event happens
	v2.PushAll()
	// will trigger recompute and push (we may need to make a change once diff is implemented

	m, err := adsReceive(edsstr2, 3*time.Second)
	if err != nil {
		t.Fatal("Recv failed", err)
	}
	t.Log("Received ", m)
}

func TestTLS(t *testing.T) {
	initLocalPilotTestEnv(t)
	edsstr := connectADSS(t, util.MockPilotSecureAddr)
	defer edsstr.CloseSend()
	sendCDSReq(t, sidecarId(app3Ip, "app3"), edsstr)
	_, err := adsReceive(edsstr, 3*time.Second)
	if err != nil {
		t.Error("Failed to receive with TLS connection ", err)
	}

	bootstrap.IstioCertDir = util.IstioSrc + "/tests/testdata/certs/default"
	c, err := bootstrap.Checkin(true, util.MockPilotSecureAddr, "cluster", sidecarId(app3Ip, "app3"),
		1*time.Second, 2)
	if err != nil {
		t.Fatal("Failed to checkin", err)
	}
	t.Log("AZ:", c.AvailabilityZone)
}

func adsReceive(ads ads.AggregatedDiscoveryService_StreamAggregatedResourcesClient, to time.Duration) (*xdsapi.DiscoveryResponse, error) {
	done := make(chan int, 1)
	t := time.NewTimer(to)
	defer func() {
		done <- 1
	}()
	go func() {
		select {
		case <-t.C:
			_ = ads.CloseSend() // will result in adsRecv closing as well, interrupting the blocking recv
		case <-done:
			_ = t.Stop()
		}
	}()
	return ads.Recv()
}

<<<<<<< HEAD
func TestAdsUpdate(t *testing.T) {
=======
// Make a direct EDS grpc request to pilot, verify the result is as expected.
func TestAdsEds(t *testing.T) {
	if os.Getenv("RACE_TEST") == "true" {
		t.Skip("Test fails in race testing. Fixing in #5258")
	}
>>>>>>> bfe10785
	server := initLocalPilotTestEnv(t)
	edsstr := connectADS(t, util.MockPilotGrpcAddr)
	// Old style cluster.
	// TODO: convert tests (except eds) to new style.
	server.EnvoyXdsServer.MemRegistry.AddService("adsupdate.default.svc.cluster.local", &model.Service{
		Hostname: "adsupdate.default.svc.cluster.local",
		Address:  "10.11.0.1",
		Ports:    testPorts(0),
	})
	_ = server.EnvoyXdsServer.MemRegistry.AddEndpoint("adsupdate.default.svc.cluster.local",
		"http-main", 2080, "10.2.0.1", 1080)

	sendEDSReq(t, []string{"adsupdate.default.svc.cluster.local|2080"},
		"1.1.1.1", edsstr)

	res1, err := adsReceive(edsstr, 5*time.Second)
	if err != nil {
		t.Fatal("Recv failed", err)
	}

	if res1.TypeUrl != "type.googleapis.com/envoy.api.v2.ClusterLoadAssignment" {
		t.Error("Expecting type.googleapis.com/envoy.api.v2.ClusterLoadAssignment got ", res1.TypeUrl)
	}
	if res1.Resources[0].TypeUrl != "type.googleapis.com/envoy.api.v2.ClusterLoadAssignment" {
		t.Error("Expecting type.googleapis.com/envoy.api.v2.ClusterLoadAssignment got ", res1.Resources[0].TypeUrl)
	}
	cla, err := getLoadAssignment(res1)
	if err != nil {
		t.Fatal("Invalid EDS response ", err)
	}
	// TODO: validate VersionInfo and nonce once we settle on a scheme

	ep := cla.Endpoints
	if len(ep) == 0 {
		t.Fatal("No endpoints")
	}
	lbe := ep[0].LbEndpoints
	if len(lbe) == 0 {
		t.Fatal("No lb endpoints")
	}
	if "10.2.0.1" != lbe[0].Endpoint.Address.GetSocketAddress().Address {
		t.Error("Expecting 10.2.0.1 got ", lbe[0].Endpoint.Address.GetSocketAddress().Address)
	}
	strResponse, _ := model.ToJSONWithIndent(res1, " ")
	_ = ioutil.WriteFile(util.IstioOut+"/edsv2_sidecar.json", []byte(strResponse), 0644)

	_ = server.EnvoyXdsServer.MemRegistry.AddEndpoint("adsupdate.default.svc.cluster.local",
		"http-main", 2080, "10.1.7.1", 1080)

	// will trigger recompute and push for all clients - including some that may be closing
	// This reproduced the 'push on closed connection' bug.
	v2.PushAll()

	res1, err = adsReceive(edsstr, 5*time.Second)
	if err != nil {
		t.Fatal("Recv2 failed", err)
	}
	strResponse, _ = model.ToJSONWithIndent(res1, " ")
	_ = ioutil.WriteFile(util.IstioOut+"/edsv2_update.json", []byte(strResponse), 0644)
	_ = edsstr.CloseSend()
}

// Make a direct EDS grpc request to pilot, verify the result is as expected.
func TestAdsEds(t *testing.T) {
	server := initLocalPilotTestEnv(t)
	testAdsMultiple(t, server)
}

// Extract cluster load assignment from a discovery response.
func getLoadAssignment(res1 *xdsapi.DiscoveryResponse) (*xdsapi.ClusterLoadAssignment, error) {
	if res1.TypeUrl != "type.googleapis.com/envoy.api.v2.ClusterLoadAssignment" {
		return nil, errors.New("Invalid typeURL" + res1.TypeUrl)
	}
	if res1.Resources[0].TypeUrl != "type.googleapis.com/envoy.api.v2.ClusterLoadAssignment" {
		return nil, errors.New("Invalid resource typeURL" + res1.Resources[0].TypeUrl)
	}
	cla := &xdsapi.ClusterLoadAssignment{}
	err := cla.Unmarshal(res1.Resources[0].Value)
	if err != nil {
		return nil, err
	}
	return cla, nil
}

func testIp(id uint32) string {
	ipb := []byte{0, 0, 0, 0}
	binary.BigEndian.PutUint32(ipb, id)
	return net.IP(ipb).String()
}

func testAdsMultiple(t *testing.T, server *pilotbootstrap.Server) {
	wg := &sync.WaitGroup{}
	wgConnect := &sync.WaitGroup{}

	n := 10
	nPushes := 10

	wg.Add(n)
	wgConnect.Add(n)
	for i := 0; i < n; i++ {
		i := i
		go func() {
			edsstr := connectADS(t, util.MockPilotGrpcAddr)
			sendEDSReq(t, []string{"service3.default.svc.cluster.local|1080"},
				testIp(uint32(0x0a200000+i)), edsstr)

			res1, err := adsReceive(edsstr, 5*time.Second)
			if err != nil {
				t.Fatal("Recv failed", err)
			}
			wgConnect.Done()

			cla, err := getLoadAssignment(res1)
			if err != nil {
				t.Fatal("Invalid EDS response ", err)
			}

			ep := cla.Endpoints
			if len(ep) == 0 {
				t.Fatal("No endpoints")
			}
			lbe := ep[0].LbEndpoints
			if len(lbe) == 0 {
				t.Fatal("No lb endpoints")
			}

			for j := 0; j < nPushes; j++ {
				_, err = adsReceive(edsstr, 5*time.Second)
				if err != nil {
					t.Fatal("Recv2 failed", err)
				}
			}
			_ = edsstr.CloseSend()
			wg.Done()
		}()
	}
	ok := waitTimeout(wgConnect, 10*time.Second)
	if !ok {
		t.Fatal("Failed to connect")
	}

	// will trigger recompute and push for all clients - including some that may be closing
	// This reproduced the 'push on closed connection' bug.
	for j := 0; j < nPushes; j++ {
		_ = server.EnvoyXdsServer.MemRegistry.AddEndpoint("service3.default.svc.cluster.local",
			"http-main", 2080, "10.1.7.1", 1080)
		v2.PushAll()
		log.Println("Push done ", j)
	}

	ok = waitTimeout(wg, 20*time.Second)
	if !ok {
		t.Fatal("Failed to receive all responses")
	}
}<|MERGE_RESOLUTION|>--- conflicted
+++ resolved
@@ -20,13 +20,10 @@
 	"encoding/binary"
 	"errors"
 	"io/ioutil"
-<<<<<<< HEAD
 	"log"
 	"net"
+	"os"
 	"sync"
-=======
-	"os"
->>>>>>> bfe10785
 	"testing"
 	"time"
 
@@ -241,15 +238,10 @@
 	return ads.Recv()
 }
 
-<<<<<<< HEAD
 func TestAdsUpdate(t *testing.T) {
-=======
-// Make a direct EDS grpc request to pilot, verify the result is as expected.
-func TestAdsEds(t *testing.T) {
 	if os.Getenv("RACE_TEST") == "true" {
 		t.Skip("Test fails in race testing. Fixing in #5258")
 	}
->>>>>>> bfe10785
 	server := initLocalPilotTestEnv(t)
 	edsstr := connectADS(t, util.MockPilotGrpcAddr)
 	// Old style cluster.
