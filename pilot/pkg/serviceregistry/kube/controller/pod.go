--- conflicted
+++ resolved
@@ -30,12 +30,9 @@
 
 	"istio.io/istio/pilot/pkg/model"
 	"istio.io/istio/pilot/pkg/serviceregistry/kube"
-<<<<<<< HEAD
+	"istio.io/istio/pilot/pkg/util/sets"
 	"istio.io/istio/pkg/listwatch"
 	meshcontroller "istio.io/istio/pkg/servicemesh/controller/memberroll"
-=======
-	"istio.io/istio/pilot/pkg/util/sets"
->>>>>>> 3ddc57b6
 )
 
 // PodCache is an eventually consistent pod cache
@@ -58,8 +55,7 @@
 	c *Controller
 }
 
-<<<<<<< HEAD
-func newPodCache(c *Controller, mrc meshcontroller.Controller, options Options) *PodCache {
+func newPodCache(c *Controller, mrc meshcontroller.Controller, options Options, endpointUpdate func(string)) *PodCache {
 	namespaces := strings.Split(options.WatchedNamespaces, ",")
 
 	mlw := listwatch.MultiNamespaceListerWatcher(namespaces, func(namespace string) cache.ListerWatcher {
@@ -80,9 +76,6 @@
 	informer := cache.NewSharedIndexInformer(mlw, &v1.Pod{}, options.ResyncPeriod,
 		cache.Indexers{cache.NamespaceIndex: cache.MetaNamespaceIndexFunc})
 
-=======
-func newPodCache(informer cache.SharedIndexInformer, c *Controller, endpointUpdate func(string)) *PodCache {
->>>>>>> 3ddc57b6
 	out := &PodCache{
 		informer:       informer,
 		c:              c,
